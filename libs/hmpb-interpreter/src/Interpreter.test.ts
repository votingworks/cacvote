import {
  blankPage1,
  blankPage2,
  filledInPage1,
  filledInPage2,
  partialBorderPage2,
} from '../test/fixtures/election-4e31cb17d8f2f3bac574c6d2f6e22fb2528dcdf8-ballot-style-77-precinct-oaklawn-branch-library'
import election from '../test/fixtures/election-4e31cb17d8f2f3bac574c6d2f6e22fb2528dcdf8-ballot-style-77-precinct-oaklawn-branch-library/election'
import Interpreter from './Interpreter'
import { DetectQRCodeResult } from './types'

test('interpret two-column template', async () => {
  const interpreter = new Interpreter(election)
  const imageData = await blankPage1.imageData()
  const template = await interpreter.interpretTemplate(imageData)

  expect(template.ballotImage.metadata).toMatchInlineSnapshot(`
    Object {
      "ballotStyleId": "77",
      "isTestBallot": false,
      "pageCount": 2,
      "pageNumber": 1,
      "precinctId": "42",
    }
  `)

  expect(template.contests).toMatchInlineSnapshot(`
    Array [
      Object {
        "bounds": Object {
          "height": 599,
          "width": 380,
          "x": 447,
          "y": 45,
        },
        "corners": Array [
          Object {
            "x": 447,
            "y": 45,
          },
          Object {
            "x": 826,
            "y": 45,
          },
          Object {
            "x": 447,
            "y": 643,
          },
          Object {
            "x": 826,
            "y": 643,
          },
        ],
        "options": Array [
          Object {
            "bounds": Object {
              "height": 79,
              "width": 380,
              "x": 447,
              "y": 174,
            },
            "target": Object {
              "bounds": Object {
                "height": 22,
                "width": 32,
                "x": 470,
                "y": 176,
              },
              "inner": Object {
                "height": 18,
                "width": 28,
                "x": 472,
                "y": 178,
              },
            },
          },
          Object {
            "bounds": Object {
              "height": 78,
              "width": 380,
              "x": 447,
              "y": 253,
            },
            "target": Object {
              "bounds": Object {
                "height": 21,
                "width": 32,
                "x": 470,
                "y": 255,
              },
              "inner": Object {
                "height": 18,
                "width": 28,
                "x": 472,
                "y": 256,
              },
            },
          },
          Object {
            "bounds": Object {
              "height": 78,
              "width": 380,
              "x": 447,
              "y": 331,
            },
            "target": Object {
              "bounds": Object {
                "height": 21,
                "width": 32,
                "x": 470,
                "y": 333,
              },
              "inner": Object {
                "height": 18,
                "width": 28,
                "x": 472,
                "y": 334,
              },
            },
          },
          Object {
            "bounds": Object {
              "height": 78,
              "width": 380,
              "x": 447,
              "y": 409,
            },
            "target": Object {
              "bounds": Object {
                "height": 21,
                "width": 32,
                "x": 470,
                "y": 411,
              },
              "inner": Object {
                "height": 17,
                "width": 28,
                "x": 472,
                "y": 413,
              },
            },
          },
          Object {
            "bounds": Object {
              "height": 78,
              "width": 380,
              "x": 447,
              "y": 487,
            },
            "target": Object {
              "bounds": Object {
                "height": 21,
                "width": 32,
                "x": 470,
                "y": 489,
              },
              "inner": Object {
                "height": 17,
                "width": 28,
                "x": 472,
                "y": 491,
              },
            },
          },
          Object {
            "bounds": Object {
              "height": 77,
              "width": 380,
              "x": 447,
              "y": 565,
            },
            "target": Object {
              "bounds": Object {
                "height": 21,
                "width": 32,
                "x": 470,
                "y": 567,
              },
              "inner": Object {
                "height": 17,
                "width": 28,
                "x": 472,
                "y": 569,
              },
            },
          },
        ],
      },
      Object {
        "bounds": Object {
          "height": 320,
          "width": 380,
          "x": 447,
          "y": 667,
        },
        "corners": Array [
          Object {
            "x": 447,
            "y": 667,
          },
          Object {
            "x": 826,
            "y": 667,
          },
          Object {
            "x": 447,
            "y": 986,
          },
          Object {
            "x": 826,
            "y": 986,
          },
        ],
        "options": Array [
          Object {
            "bounds": Object {
              "height": 78,
              "width": 380,
              "x": 447,
              "y": 829,
            },
            "target": Object {
              "bounds": Object {
                "height": 21,
                "width": 32,
                "x": 470,
                "y": 831,
              },
              "inner": Object {
                "height": 17,
                "width": 28,
                "x": 472,
                "y": 833,
              },
            },
          },
          Object {
            "bounds": Object {
              "height": 78,
              "width": 380,
              "x": 447,
              "y": 907,
            },
            "target": Object {
              "bounds": Object {
                "height": 21,
                "width": 32,
                "x": 470,
                "y": 909,
              },
              "inner": Object {
                "height": 18,
                "width": 28,
                "x": 472,
                "y": 911,
              },
            },
          },
        ],
      },
      Object {
        "bounds": Object {
          "height": 318,
          "width": 380,
          "x": 447,
          "y": 1009,
        },
        "corners": Array [
          Object {
            "x": 447,
            "y": 1009,
          },
          Object {
            "x": 826,
            "y": 1009,
          },
          Object {
            "x": 447,
            "y": 1326,
          },
          Object {
            "x": 826,
            "y": 1326,
          },
        ],
        "options": Array [
          Object {
            "bounds": Object {
              "height": 78,
              "width": 380,
              "x": 447,
              "y": 1171,
            },
            "target": Object {
              "bounds": Object {
                "height": 21,
                "width": 32,
                "x": 470,
                "y": 1173,
              },
              "inner": Object {
                "height": 18,
                "width": 28,
                "x": 472,
                "y": 1175,
              },
            },
          },
          Object {
            "bounds": Object {
              "height": 76,
              "width": 380,
              "x": 447,
              "y": 1249,
            },
            "target": Object {
              "bounds": Object {
                "height": 22,
                "width": 32,
                "x": 470,
                "y": 1251,
              },
              "inner": Object {
                "height": 18,
                "width": 28,
                "x": 472,
                "y": 1253,
              },
            },
          },
        ],
      },
      Object {
        "bounds": Object {
          "height": 324,
          "width": 379,
          "x": 850,
          "y": 45,
        },
        "corners": Array [
          Object {
            "x": 850,
            "y": 45,
          },
          Object {
            "x": 1228,
            "y": 45,
          },
          Object {
            "x": 850,
            "y": 368,
          },
          Object {
            "x": 1228,
            "y": 368,
          },
        ],
        "options": Array [
          Object {
            "bounds": Object {
              "height": 78,
              "width": 379,
              "x": 850,
              "y": 240,
            },
            "target": Object {
              "bounds": Object {
                "height": 21,
                "width": 32,
                "x": 872,
                "y": 242,
              },
              "inner": Object {
                "height": 17,
                "width": 28,
                "x": 874,
                "y": 244,
              },
            },
          },
          Object {
            "bounds": Object {
              "height": 49,
              "width": 379,
              "x": 850,
              "y": 319,
            },
            "target": Object {
              "bounds": Object {
                "height": 21,
                "width": 32,
                "x": 872,
                "y": 320,
              },
              "inner": Object {
                "height": 18,
                "width": 28,
                "x": 874,
                "y": 322,
              },
            },
          },
        ],
      },
      Object {
        "bounds": Object {
          "height": 291,
          "width": 379,
          "x": 850,
          "y": 392,
        },
        "corners": Array [
          Object {
            "x": 850,
            "y": 392,
          },
          Object {
            "x": 1228,
            "y": 392,
          },
          Object {
            "x": 850,
            "y": 682,
          },
          Object {
            "x": 1228,
            "y": 682,
          },
        ],
        "options": Array [
          Object {
            "bounds": Object {
              "height": 78,
              "width": 379,
              "x": 850,
              "y": 554,
            },
            "target": Object {
              "bounds": Object {
                "height": 21,
                "width": 32,
                "x": 872,
                "y": 556,
              },
              "inner": Object {
                "height": 17,
                "width": 28,
                "x": 874,
                "y": 558,
              },
            },
          },
          Object {
            "bounds": Object {
              "height": 49,
              "width": 379,
              "x": 850,
              "y": 633,
            },
            "target": Object {
              "bounds": Object {
                "height": 21,
                "width": 32,
                "x": 872,
                "y": 634,
              },
              "inner": Object {
                "height": 18,
                "width": 28,
                "x": 874,
                "y": 636,
              },
            },
          },
        ],
      },
      Object {
        "bounds": Object {
          "height": 335,
          "width": 379,
          "x": 850,
          "y": 706,
        },
        "corners": Array [
          Object {
            "x": 850,
            "y": 706,
          },
          Object {
            "x": 1228,
            "y": 706,
          },
          Object {
            "x": 850,
            "y": 1040,
          },
          Object {
            "x": 1228,
            "y": 1040,
          },
        ],
        "options": Array [
          Object {
            "bounds": Object {
              "height": 79,
              "width": 379,
              "x": 850,
              "y": 835,
            },
            "target": Object {
              "bounds": Object {
                "height": 21,
                "width": 32,
                "x": 872,
                "y": 837,
              },
              "inner": Object {
                "height": 18,
                "width": 28,
                "x": 874,
                "y": 839,
              },
            },
          },
          Object {
            "bounds": Object {
              "height": 78,
              "width": 379,
              "x": 850,
              "y": 914,
            },
            "target": Object {
              "bounds": Object {
                "height": 21,
                "width": 32,
                "x": 872,
                "y": 916,
              },
              "inner": Object {
                "height": 18,
                "width": 28,
                "x": 874,
                "y": 917,
              },
            },
          },
          Object {
            "bounds": Object {
              "height": 47,
              "width": 379,
              "x": 850,
              "y": 993,
            },
            "target": Object {
              "bounds": Object {
                "height": 21,
                "width": 32,
                "x": 872,
                "y": 994,
              },
              "inner": Object {
                "height": 18,
                "width": 28,
                "x": 874,
                "y": 995,
              },
            },
          },
        ],
      },
    ]
  `)
})

test('missing templates', async () => {
  const interpreter = new Interpreter(election)
  const metadataPage1 = await blankPage1.metadata()
  const metadataPage2 = await blankPage2.metadata()

  expect(interpreter.hasMissingTemplates()).toBe(true)
  expect([...interpreter.getMissingTemplates()]).toEqual([
    {
      ballotStyleId: metadataPage1.ballotStyleId,
      isTestBallot: false,
      pageCount: -1,
      pageNumber: -1,
      precinctId: metadataPage1.precinctId,
    },
  ])

  await interpreter.addTemplate(await blankPage1.imageData())
  expect(interpreter.hasMissingTemplates()).toBe(true)
  expect([...interpreter.getMissingTemplates()]).toEqual([
    {
      ballotStyleId: metadataPage2.ballotStyleId,
      isTestBallot: false,
      pageCount: 2,
      pageNumber: 2,
      precinctId: metadataPage2.precinctId,
    },
  ])

  await interpreter.addTemplate(await blankPage2.imageData())
  expect(interpreter.hasMissingTemplates()).toBe(false)
  expect([...interpreter.getMissingTemplates()]).toEqual([])
})

test('interpret empty ballot', async () => {
  const interpreter = new Interpreter(election)

  await expect(
    interpreter.interpretBallot(await blankPage1.imageData())
  ).rejects.toThrow(
    'Refusing to interpret ballots before all templates are added.'
  )
  const p1 = await interpreter.addTemplate(await blankPage1.imageData())
  await interpreter.addTemplate(await blankPage2.imageData())

  const {
    matchedTemplate,
    metadata,
    ballot,
  } = await interpreter.interpretBallot(await blankPage1.imageData())
  expect(matchedTemplate === p1).toBe(true)
  expect(metadata.ballotStyleId).toEqual(p1.ballotImage.metadata.ballotStyleId)
  expect(ballot.votes).toEqual({})
})

test('interpret votes', async () => {
  const interpreter = new Interpreter(election)

  await interpreter.addTemplate(await blankPage1.imageData())
  await interpreter.addTemplate(await blankPage2.imageData())

  const { ballot, marks } = await interpreter.interpretBallot(
    await filledInPage1.imageData()
  )
  expect(ballot.votes).toMatchInlineSnapshot(`
    Object {
      "dallas-county-sheriff": Array [
        Object {
          "id": "chad-prda",
          "name": "Chad Prda",
          "partyId": "3",
        },
      ],
      "dallas-county-tax-assessor": Array [
        Object {
          "id": "john-ames",
          "incumbent": true,
          "name": "John Ames",
          "partyId": "2",
        },
      ],
      "texas-house-district-111": Array [
        Object {
          "id": "__write-in",
          "isWriteIn": true,
          "name": "Write-In",
        },
      ],
      "texas-sc-judge-place-6": Array [
        Object {
          "id": "jane-bland",
          "incumbent": true,
          "name": "Jane Bland",
          "partyId": "3",
        },
      ],
      "us-house-district-30": Array [
        Object {
          "id": "eddie-bernice-johnson",
          "incumbent": true,
          "name": "Eddie Bernice Johnson",
          "partyId": "2",
        },
      ],
      "us-senate": Array [
        Object {
          "id": "tim-smith",
          "name": "Tim Smith",
          "partyId": "6",
        },
      ],
    }
  `)

  expect(
    marks.map((mark) =>
      mark.type === 'yesno'
        ? { type: mark.type, option: mark.option, score: mark.score }
        : mark.type === 'candidate'
        ? { type: mark.type, option: mark.option.name, score: mark.score }
        : { type: mark.type, bounds: mark.bounds }
    )
  ).toMatchInlineSnapshot(`
    Array [
      Object {
        "option": "John Cornyn",
        "score": 0.005037783375314861,
        "type": "candidate",
      },
      Object {
        "option": "James Brumley",
        "score": 0,
        "type": "candidate",
      },
      Object {
        "option": "Cedric Jefferson",
        "score": 0,
        "type": "candidate",
      },
      Object {
        "option": "Tim Smith",
        "score": 0.8808290155440415,
        "type": "candidate",
      },
      Object {
        "option": "Arjun Srinivasan",
        "score": 0,
        "type": "candidate",
      },
      Object {
        "option": "Ricardo Turullols-Bonilla",
        "score": 0,
        "type": "candidate",
      },
      Object {
        "option": "Eddie Bernice Johnson",
        "score": 0.7227979274611399,
        "type": "candidate",
      },
      Object {
        "option": "Tre Pennie",
        "score": 0,
        "type": "candidate",
      },
      Object {
        "option": "Jane Bland",
        "score": 0.6120906801007556,
        "type": "candidate",
      },
      Object {
        "option": "Kathy Cheng",
        "score": 0,
        "type": "candidate",
      },
      Object {
        "option": "Yvonne Davis",
        "score": 0,
        "type": "candidate",
      },
      Object {
        "option": "Write-In",
        "score": 0.7025,
        "type": "candidate",
      },
      Object {
        "option": "John Ames",
        "score": 0.8737113402061856,
        "type": "candidate",
      },
      Object {
        "option": "Write-In",
        "score": 0,
        "type": "candidate",
      },
      Object {
        "option": "Marian Brown",
        "score": 0,
        "type": "candidate",
      },
      Object {
        "option": "Chad Prda",
        "score": 0.6313131313131313,
        "type": "candidate",
      },
      Object {
        "option": "Write-In",
        "score": 0,
        "type": "candidate",
      },
    ]
  `)
})

test('invalid marks', async () => {
  const interpreter = new Interpreter(election)

  await interpreter.addTemplate(
    await blankPage1.imageData(),
    await blankPage1.metadata()
  )
  await interpreter.addTemplate(
    await blankPage2.imageData(),
    await blankPage2.metadata()
  )

  const { ballot, marks } = await interpreter.interpretBallot(
    await filledInPage2.imageData()
  )
  expect(ballot.votes).toMatchInlineSnapshot(`
    Object {
      "dallas-county-commissioners-court-pct-3": Array [
        Object {
          "id": "andrew-jewell",
          "name": "Andrew Jewell",
          "partyId": "7",
        },
      ],
      "dallas-county-proposition-r": "no",
    }
  `)

  expect(marks).toMatchInlineSnapshot(`
    Array [
      Object {
        "bounds": Object {
          "height": 21,
          "width": 32,
          "x": 67,
          "y": 242,
        },
        "contest": Object {
          "allowWriteIns": true,
          "candidates": Array [
            Object {
              "id": "john-wiley-price",
              "incumbent": true,
              "name": "John Wiley Price",
              "partyId": "2",
            },
            Object {
              "id": "s-t-russell",
              "name": "S.T. Russell",
              "partyId": "3",
            },
            Object {
              "id": "andrew-jewell",
              "name": "Andrew Jewell",
              "partyId": "7",
            },
          ],
          "districtId": "12",
          "id": "dallas-county-commissioners-court-pct-3",
          "seats": 2,
          "section": "Dallas County",
          "title": "Member, Dallas County Commissioners Court, Precinct 3",
          "type": "candidate",
        },
        "option": Object {
          "id": "john-wiley-price",
          "incumbent": true,
          "name": "John Wiley Price",
          "partyId": "2",
        },
        "score": 0,
        "target": Object {
          "bounds": Object {
            "height": 21,
            "width": 32,
            "x": 67,
            "y": 242,
          },
          "inner": Object {
            "height": 17,
            "width": 28,
            "x": 69,
            "y": 244,
          },
        },
        "type": "candidate",
      },
      Object {
        "bounds": Object {
          "height": 21,
          "width": 32,
          "x": 67,
          "y": 320,
        },
        "contest": Object {
          "allowWriteIns": true,
          "candidates": Array [
            Object {
              "id": "john-wiley-price",
              "incumbent": true,
              "name": "John Wiley Price",
              "partyId": "2",
            },
            Object {
              "id": "s-t-russell",
              "name": "S.T. Russell",
              "partyId": "3",
            },
            Object {
              "id": "andrew-jewell",
              "name": "Andrew Jewell",
              "partyId": "7",
            },
          ],
          "districtId": "12",
          "id": "dallas-county-commissioners-court-pct-3",
          "seats": 2,
          "section": "Dallas County",
          "title": "Member, Dallas County Commissioners Court, Precinct 3",
          "type": "candidate",
        },
        "option": Object {
          "id": "s-t-russell",
          "name": "S.T. Russell",
          "partyId": "3",
        },
        "score": 0,
        "target": Object {
          "bounds": Object {
            "height": 21,
            "width": 32,
            "x": 67,
            "y": 320,
          },
          "inner": Object {
            "height": 18,
            "width": 28,
            "x": 69,
            "y": 322,
          },
        },
        "type": "candidate",
      },
      Object {
        "bounds": Object {
          "height": 21,
          "width": 32,
          "x": 67,
          "y": 398,
        },
        "contest": Object {
          "allowWriteIns": true,
          "candidates": Array [
            Object {
              "id": "john-wiley-price",
              "incumbent": true,
              "name": "John Wiley Price",
              "partyId": "2",
            },
            Object {
              "id": "s-t-russell",
              "name": "S.T. Russell",
              "partyId": "3",
            },
            Object {
              "id": "andrew-jewell",
              "name": "Andrew Jewell",
              "partyId": "7",
            },
          ],
          "districtId": "12",
          "id": "dallas-county-commissioners-court-pct-3",
          "seats": 2,
          "section": "Dallas County",
          "title": "Member, Dallas County Commissioners Court, Precinct 3",
          "type": "candidate",
        },
        "option": Object {
          "id": "andrew-jewell",
          "name": "Andrew Jewell",
          "partyId": "7",
        },
        "score": 0.72544080604534,
        "target": Object {
          "bounds": Object {
            "height": 21,
            "width": 32,
            "x": 67,
            "y": 398,
          },
          "inner": Object {
            "height": 18,
            "width": 28,
            "x": 69,
            "y": 400,
          },
        },
        "type": "candidate",
      },
      Object {
        "bounds": Object {
          "height": 22,
          "width": 32,
          "x": 67,
          "y": 476,
        },
        "contest": Object {
          "allowWriteIns": true,
          "candidates": Array [
            Object {
              "id": "john-wiley-price",
              "incumbent": true,
              "name": "John Wiley Price",
              "partyId": "2",
            },
            Object {
              "id": "s-t-russell",
              "name": "S.T. Russell",
              "partyId": "3",
            },
            Object {
              "id": "andrew-jewell",
              "name": "Andrew Jewell",
              "partyId": "7",
            },
          ],
          "districtId": "12",
          "id": "dallas-county-commissioners-court-pct-3",
          "seats": 2,
          "section": "Dallas County",
          "title": "Member, Dallas County Commissioners Court, Precinct 3",
          "type": "candidate",
        },
        "option": Object {
          "id": "__write-in",
          "isWriteIn": true,
          "name": "Write-In",
        },
        "score": 0,
        "target": Object {
          "bounds": Object {
            "height": 22,
            "width": 32,
            "x": 67,
            "y": 476,
          },
          "inner": Object {
            "height": 18,
            "width": 28,
            "x": 69,
            "y": 478,
          },
        },
        "type": "candidate",
      },
      Object {
        "bounds": Object {
          "height": 22,
          "width": 32,
          "x": 67,
          "y": 526,
        },
        "contest": Object {
          "allowWriteIns": true,
          "candidates": Array [
            Object {
              "id": "john-wiley-price",
              "incumbent": true,
              "name": "John Wiley Price",
              "partyId": "2",
            },
            Object {
              "id": "s-t-russell",
              "name": "S.T. Russell",
              "partyId": "3",
            },
            Object {
              "id": "andrew-jewell",
              "name": "Andrew Jewell",
              "partyId": "7",
            },
          ],
          "districtId": "12",
          "id": "dallas-county-commissioners-court-pct-3",
          "seats": 2,
          "section": "Dallas County",
          "title": "Member, Dallas County Commissioners Court, Precinct 3",
          "type": "candidate",
        },
        "option": Object {
          "id": "__write-in",
          "isWriteIn": true,
          "name": "Write-In",
        },
        "score": 0,
        "target": Object {
          "bounds": Object {
            "height": 22,
            "width": 32,
            "x": 67,
            "y": 526,
          },
          "inner": Object {
            "height": 18,
            "width": 28,
            "x": 69,
            "y": 528,
          },
        },
        "type": "candidate",
      },
      Object {
        "bounds": Object {
          "height": 21,
          "width": 32,
          "x": 67,
          "y": 869,
        },
        "contest": Object {
          "description": "Shall Robert Demergue be retained as Chief Justice of the Dallas County Court of Appeals?",
          "districtId": "12",
          "id": "dallas-county-retain-chief-justice",
          "section": "Dallas County",
          "title": "Retain Robert Demergue as Chief Justice?",
          "type": "yesno",
        },
        "option": "yes",
        "score": 0.14910025706940874,
        "target": Object {
          "bounds": Object {
            "height": 21,
            "width": 32,
            "x": 67,
            "y": 869,
          },
          "inner": Object {
            "height": 18,
            "width": 28,
            "x": 69,
            "y": 870,
          },
        },
        "type": "yesno",
      },
      Object {
        "bounds": Object {
          "height": 21,
          "width": 32,
          "x": 67,
          "y": 919,
        },
        "contest": Object {
          "description": "Shall Robert Demergue be retained as Chief Justice of the Dallas County Court of Appeals?",
          "districtId": "12",
          "id": "dallas-county-retain-chief-justice",
          "section": "Dallas County",
          "title": "Retain Robert Demergue as Chief Justice?",
          "type": "yesno",
        },
        "option": "no",
        "score": 0,
        "target": Object {
          "bounds": Object {
            "height": 21,
            "width": 32,
            "x": 67,
            "y": 919,
          },
          "inner": Object {
            "height": 18,
            "width": 28,
            "x": 69,
            "y": 920,
          },
        },
        "type": "yesno",
      },
      Object {
        "bounds": Object {
          "height": 22,
          "width": 32,
          "x": 470,
          "y": 315,
        },
        "contest": Object {
          "description": "Shall the Dallas County extend the Recycling Program countywide?",
          "districtId": "12",
          "id": "dallas-county-proposition-r",
          "section": "Dallas County",
          "title": "Proposition R: Countywide Recycling Program",
          "type": "yesno",
        },
        "option": "yes",
        "score": 0,
        "target": Object {
          "bounds": Object {
            "height": 22,
            "width": 32,
            "x": 470,
            "y": 315,
          },
          "inner": Object {
            "height": 18,
            "width": 28,
            "x": 472,
            "y": 317,
          },
        },
        "type": "yesno",
      },
      Object {
        "bounds": Object {
          "height": 22,
          "width": 32,
          "x": 470,
          "y": 365,
        },
        "contest": Object {
          "description": "Shall the Dallas County extend the Recycling Program countywide?",
          "districtId": "12",
          "id": "dallas-county-proposition-r",
          "section": "Dallas County",
          "title": "Proposition R: Countywide Recycling Program",
          "type": "yesno",
        },
        "option": "no",
        "score": 0.7964376590330788,
        "target": Object {
          "bounds": Object {
            "height": 22,
            "width": 32,
            "x": 470,
            "y": 365,
          },
          "inner": Object {
            "height": 18,
            "width": 28,
            "x": 472,
            "y": 367,
          },
        },
        "type": "yesno",
      },
      Object {
        "bounds": Object {
          "height": 21,
          "width": 32,
          "x": 470,
          "y": 569,
        },
        "contest": Object {
          "allowWriteIns": true,
          "candidates": Array [
            Object {
              "id": "harvey-eagle",
              "name": "Harvey Eagle",
              "partyId": "2",
            },
            Object {
              "id": "randall-rupp",
              "name": "Randall Rupp",
              "partyId": "2",
            },
            Object {
              "id": "carroll-shry",
              "name": "Carroll Shry",
              "partyId": "2",
            },
            Object {
              "id": "beverly-barker",
              "name": "Beverly Barker",
              "partyId": "3",
            },
            Object {
              "id": "donald-davis",
              "name": "Donald Davis",
              "partyId": "3",
            },
            Object {
              "id": "hugo-smith",
              "name": "Hugo Smith",
              "partyId": "3",
            },
          ],
          "districtId": "12",
          "id": "dallas-city-council",
          "seats": 3,
          "section": "City of Dallas",
          "title": "City Council",
          "type": "candidate",
        },
        "option": Object {
          "id": "harvey-eagle",
          "name": "Harvey Eagle",
          "partyId": "2",
        },
        "score": 0,
        "target": Object {
          "bounds": Object {
            "height": 21,
            "width": 32,
            "x": 470,
            "y": 569,
          },
          "inner": Object {
            "height": 18,
            "width": 28,
            "x": 472,
            "y": 570,
          },
        },
        "type": "candidate",
      },
      Object {
        "bounds": Object {
          "height": 21,
          "width": 32,
          "x": 470,
          "y": 647,
        },
        "contest": Object {
          "allowWriteIns": true,
          "candidates": Array [
            Object {
              "id": "harvey-eagle",
              "name": "Harvey Eagle",
              "partyId": "2",
            },
            Object {
              "id": "randall-rupp",
              "name": "Randall Rupp",
              "partyId": "2",
            },
            Object {
              "id": "carroll-shry",
              "name": "Carroll Shry",
              "partyId": "2",
            },
            Object {
              "id": "beverly-barker",
              "name": "Beverly Barker",
              "partyId": "3",
            },
            Object {
              "id": "donald-davis",
              "name": "Donald Davis",
              "partyId": "3",
            },
            Object {
              "id": "hugo-smith",
              "name": "Hugo Smith",
              "partyId": "3",
            },
          ],
          "districtId": "12",
          "id": "dallas-city-council",
          "seats": 3,
          "section": "City of Dallas",
          "title": "City Council",
          "type": "candidate",
        },
        "option": Object {
          "id": "randall-rupp",
          "name": "Randall Rupp",
          "partyId": "2",
        },
        "score": 0.13110539845758354,
        "target": Object {
          "bounds": Object {
            "height": 21,
            "width": 32,
            "x": 470,
            "y": 647,
          },
          "inner": Object {
            "height": 17,
            "width": 28,
            "x": 472,
            "y": 649,
          },
        },
        "type": "candidate",
      },
      Object {
        "bounds": Object {
          "height": 21,
          "width": 32,
          "x": 470,
          "y": 725,
        },
        "contest": Object {
          "allowWriteIns": true,
          "candidates": Array [
            Object {
              "id": "harvey-eagle",
              "name": "Harvey Eagle",
              "partyId": "2",
            },
            Object {
              "id": "randall-rupp",
              "name": "Randall Rupp",
              "partyId": "2",
            },
            Object {
              "id": "carroll-shry",
              "name": "Carroll Shry",
              "partyId": "2",
            },
            Object {
              "id": "beverly-barker",
              "name": "Beverly Barker",
              "partyId": "3",
            },
            Object {
              "id": "donald-davis",
              "name": "Donald Davis",
              "partyId": "3",
            },
            Object {
              "id": "hugo-smith",
              "name": "Hugo Smith",
              "partyId": "3",
            },
          ],
          "districtId": "12",
          "id": "dallas-city-council",
          "seats": 3,
          "section": "City of Dallas",
          "title": "City Council",
          "type": "candidate",
        },
        "option": Object {
          "id": "carroll-shry",
          "name": "Carroll Shry",
          "partyId": "2",
        },
        "score": 0,
        "target": Object {
          "bounds": Object {
            "height": 21,
            "width": 32,
            "x": 470,
            "y": 725,
          },
          "inner": Object {
            "height": 17,
            "width": 28,
            "x": 472,
            "y": 727,
          },
        },
        "type": "candidate",
      },
      Object {
        "bounds": Object {
          "height": 21,
          "width": 32,
          "x": 470,
          "y": 803,
        },
        "contest": Object {
          "allowWriteIns": true,
          "candidates": Array [
            Object {
              "id": "harvey-eagle",
              "name": "Harvey Eagle",
              "partyId": "2",
            },
            Object {
              "id": "randall-rupp",
              "name": "Randall Rupp",
              "partyId": "2",
            },
            Object {
              "id": "carroll-shry",
              "name": "Carroll Shry",
              "partyId": "2",
            },
            Object {
              "id": "beverly-barker",
              "name": "Beverly Barker",
              "partyId": "3",
            },
            Object {
              "id": "donald-davis",
              "name": "Donald Davis",
              "partyId": "3",
            },
            Object {
              "id": "hugo-smith",
              "name": "Hugo Smith",
              "partyId": "3",
            },
          ],
          "districtId": "12",
          "id": "dallas-city-council",
          "seats": 3,
          "section": "City of Dallas",
          "title": "City Council",
          "type": "candidate",
        },
        "option": Object {
          "id": "beverly-barker",
          "name": "Beverly Barker",
          "partyId": "3",
        },
        "score": 0,
        "target": Object {
          "bounds": Object {
            "height": 21,
            "width": 32,
            "x": 470,
            "y": 803,
          },
          "inner": Object {
            "height": 17,
            "width": 28,
            "x": 472,
            "y": 805,
          },
        },
        "type": "candidate",
      },
      Object {
        "bounds": Object {
          "height": 21,
          "width": 32,
          "x": 470,
          "y": 881,
        },
        "contest": Object {
          "allowWriteIns": true,
          "candidates": Array [
            Object {
              "id": "harvey-eagle",
              "name": "Harvey Eagle",
              "partyId": "2",
            },
            Object {
              "id": "randall-rupp",
              "name": "Randall Rupp",
              "partyId": "2",
            },
            Object {
              "id": "carroll-shry",
              "name": "Carroll Shry",
              "partyId": "2",
            },
            Object {
              "id": "beverly-barker",
              "name": "Beverly Barker",
              "partyId": "3",
            },
            Object {
              "id": "donald-davis",
              "name": "Donald Davis",
              "partyId": "3",
            },
            Object {
              "id": "hugo-smith",
              "name": "Hugo Smith",
              "partyId": "3",
            },
          ],
          "districtId": "12",
          "id": "dallas-city-council",
          "seats": 3,
          "section": "City of Dallas",
          "title": "City Council",
          "type": "candidate",
        },
        "option": Object {
          "id": "donald-davis",
          "name": "Donald Davis",
          "partyId": "3",
        },
        "score": 0.13212435233160622,
        "target": Object {
          "bounds": Object {
            "height": 21,
            "width": 32,
            "x": 470,
            "y": 881,
          },
          "inner": Object {
            "height": 17,
            "width": 28,
            "x": 472,
            "y": 883,
          },
        },
        "type": "candidate",
      },
      Object {
        "bounds": Object {
          "height": 21,
          "width": 32,
          "x": 470,
          "y": 959,
        },
        "contest": Object {
          "allowWriteIns": true,
          "candidates": Array [
            Object {
              "id": "harvey-eagle",
              "name": "Harvey Eagle",
              "partyId": "2",
            },
            Object {
              "id": "randall-rupp",
              "name": "Randall Rupp",
              "partyId": "2",
            },
            Object {
              "id": "carroll-shry",
              "name": "Carroll Shry",
              "partyId": "2",
            },
            Object {
              "id": "beverly-barker",
              "name": "Beverly Barker",
              "partyId": "3",
            },
            Object {
              "id": "donald-davis",
              "name": "Donald Davis",
              "partyId": "3",
            },
            Object {
              "id": "hugo-smith",
              "name": "Hugo Smith",
              "partyId": "3",
            },
          ],
          "districtId": "12",
          "id": "dallas-city-council",
          "seats": 3,
          "section": "City of Dallas",
          "title": "City Council",
          "type": "candidate",
        },
        "option": Object {
          "id": "hugo-smith",
          "name": "Hugo Smith",
          "partyId": "3",
        },
        "score": 0,
        "target": Object {
          "bounds": Object {
            "height": 21,
            "width": 32,
            "x": 470,
            "y": 959,
          },
          "inner": Object {
            "height": 18,
            "width": 28,
            "x": 472,
            "y": 961,
          },
        },
        "type": "candidate",
      },
      Object {
        "bounds": Object {
          "height": 22,
          "width": 32,
          "x": 470,
          "y": 1037,
        },
        "contest": Object {
          "allowWriteIns": true,
          "candidates": Array [
            Object {
              "id": "harvey-eagle",
              "name": "Harvey Eagle",
              "partyId": "2",
            },
            Object {
              "id": "randall-rupp",
              "name": "Randall Rupp",
              "partyId": "2",
            },
            Object {
              "id": "carroll-shry",
              "name": "Carroll Shry",
              "partyId": "2",
            },
            Object {
              "id": "beverly-barker",
              "name": "Beverly Barker",
              "partyId": "3",
            },
            Object {
              "id": "donald-davis",
              "name": "Donald Davis",
              "partyId": "3",
            },
            Object {
              "id": "hugo-smith",
              "name": "Hugo Smith",
              "partyId": "3",
            },
          ],
          "districtId": "12",
          "id": "dallas-city-council",
          "seats": 3,
          "section": "City of Dallas",
          "title": "City Council",
          "type": "candidate",
        },
        "option": Object {
          "id": "__write-in",
          "isWriteIn": true,
          "name": "Write-In",
        },
        "score": 0,
        "target": Object {
          "bounds": Object {
            "height": 22,
            "width": 32,
            "x": 470,
            "y": 1037,
          },
          "inner": Object {
            "height": 18,
            "width": 28,
            "x": 472,
            "y": 1039,
          },
        },
        "type": "candidate",
      },
      Object {
        "bounds": Object {
          "height": 21,
          "width": 32,
          "x": 470,
          "y": 1087,
        },
        "contest": Object {
          "allowWriteIns": true,
          "candidates": Array [
            Object {
              "id": "harvey-eagle",
              "name": "Harvey Eagle",
              "partyId": "2",
            },
            Object {
              "id": "randall-rupp",
              "name": "Randall Rupp",
              "partyId": "2",
            },
            Object {
              "id": "carroll-shry",
              "name": "Carroll Shry",
              "partyId": "2",
            },
            Object {
              "id": "beverly-barker",
              "name": "Beverly Barker",
              "partyId": "3",
            },
            Object {
              "id": "donald-davis",
              "name": "Donald Davis",
              "partyId": "3",
            },
            Object {
              "id": "hugo-smith",
              "name": "Hugo Smith",
              "partyId": "3",
            },
          ],
          "districtId": "12",
          "id": "dallas-city-council",
          "seats": 3,
          "section": "City of Dallas",
          "title": "City Council",
          "type": "candidate",
        },
        "option": Object {
          "id": "__write-in",
          "isWriteIn": true,
          "name": "Write-In",
        },
        "score": 0.09595959595959595,
        "target": Object {
          "bounds": Object {
            "height": 21,
            "width": 32,
            "x": 470,
            "y": 1087,
          },
          "inner": Object {
            "height": 18,
            "width": 28,
            "x": 472,
            "y": 1089,
          },
        },
        "type": "candidate",
      },
      Object {
        "bounds": Object {
          "height": 22,
          "width": 32,
          "x": 470,
          "y": 1137,
        },
        "contest": Object {
          "allowWriteIns": true,
          "candidates": Array [
            Object {
              "id": "harvey-eagle",
              "name": "Harvey Eagle",
              "partyId": "2",
            },
            Object {
              "id": "randall-rupp",
              "name": "Randall Rupp",
              "partyId": "2",
            },
            Object {
              "id": "carroll-shry",
              "name": "Carroll Shry",
              "partyId": "2",
            },
            Object {
              "id": "beverly-barker",
              "name": "Beverly Barker",
              "partyId": "3",
            },
            Object {
              "id": "donald-davis",
              "name": "Donald Davis",
              "partyId": "3",
            },
            Object {
              "id": "hugo-smith",
              "name": "Hugo Smith",
              "partyId": "3",
            },
          ],
          "districtId": "12",
          "id": "dallas-city-council",
          "seats": 3,
          "section": "City of Dallas",
          "title": "City Council",
          "type": "candidate",
        },
        "option": Object {
          "id": "__write-in",
          "isWriteIn": true,
          "name": "Write-In",
        },
        "score": 0.01015228426395939,
        "target": Object {
          "bounds": Object {
            "height": 22,
            "width": 32,
            "x": 470,
            "y": 1137,
          },
          "inner": Object {
            "height": 18,
            "width": 28,
            "x": 472,
            "y": 1139,
          },
        },
        "type": "candidate",
      },
      Object {
        "bounds": Object {
          "height": 22,
          "width": 32,
          "x": 872,
          "y": 176,
        },
        "contest": Object {
          "allowWriteIns": true,
          "candidates": Array [
            Object {
              "id": "orville-white",
              "name": "Orville White",
              "partyId": "2",
            },
            Object {
              "id": "gregory-seldon",
              "name": "Gregory Seldon",
              "partyId": "3",
            },
          ],
          "districtId": "12",
          "id": "dallas-mayor",
          "seats": 1,
          "section": "City of Dallas",
          "title": "Mayor",
          "type": "candidate",
        },
        "option": Object {
          "id": "orville-white",
          "name": "Orville White",
          "partyId": "2",
        },
        "score": 0,
        "target": Object {
          "bounds": Object {
            "height": 22,
            "width": 32,
            "x": 872,
            "y": 176,
          },
          "inner": Object {
            "height": 18,
            "width": 28,
            "x": 874,
            "y": 178,
          },
        },
        "type": "candidate",
      },
      Object {
        "bounds": Object {
          "height": 21,
          "width": 32,
          "x": 872,
          "y": 255,
        },
        "contest": Object {
          "allowWriteIns": true,
          "candidates": Array [
            Object {
              "id": "orville-white",
              "name": "Orville White",
              "partyId": "2",
            },
            Object {
              "id": "gregory-seldon",
              "name": "Gregory Seldon",
              "partyId": "3",
            },
          ],
          "districtId": "12",
          "id": "dallas-mayor",
          "seats": 1,
          "section": "City of Dallas",
          "title": "Mayor",
          "type": "candidate",
        },
        "option": Object {
          "id": "gregory-seldon",
          "name": "Gregory Seldon",
          "partyId": "3",
        },
        "score": 0,
        "target": Object {
          "bounds": Object {
            "height": 21,
            "width": 32,
            "x": 872,
            "y": 255,
          },
          "inner": Object {
            "height": 18,
            "width": 28,
            "x": 874,
            "y": 256,
          },
        },
        "type": "candidate",
      },
      Object {
        "bounds": Object {
          "height": 21,
          "width": 32,
          "x": 872,
          "y": 333,
        },
        "contest": Object {
          "allowWriteIns": true,
          "candidates": Array [
            Object {
              "id": "orville-white",
              "name": "Orville White",
              "partyId": "2",
            },
            Object {
              "id": "gregory-seldon",
              "name": "Gregory Seldon",
              "partyId": "3",
            },
          ],
          "districtId": "12",
          "id": "dallas-mayor",
          "seats": 1,
          "section": "City of Dallas",
          "title": "Mayor",
          "type": "candidate",
        },
        "option": Object {
          "id": "__write-in",
          "isWriteIn": true,
          "name": "Write-In",
        },
        "score": 0,
        "target": Object {
          "bounds": Object {
            "height": 21,
            "width": 32,
            "x": 872,
            "y": 333,
          },
          "inner": Object {
            "height": 17,
            "width": 28,
            "x": 874,
            "y": 335,
          },
        },
        "type": "candidate",
      },
    ]
  `)
})

test('custom QR code reader', async () => {
  const interpreter = new Interpreter({
    election,
    detectQRCode: async (): Promise<DetectQRCodeResult> => ({
      data: Buffer.from('https://vx.vote?t=t&pr=11&bs=22&p=3-4'),
    }),
  })
  const template = await interpreter.interpretTemplate(
    await blankPage1.imageData()
  )

  expect(template.ballotImage.metadata).toEqual({
    ballotStyleId: '22',
    precinctId: '11',
    isTestBallot: true,
    pageNumber: 3,
    pageCount: 4,
  })
})

test('upside-down ballot', async () => {
  const interpreter = new Interpreter(election)

  await interpreter.addTemplate(
    await blankPage1.imageData(),
    await blankPage1.metadata()
  )
  await interpreter.addTemplate(
    await blankPage2.imageData(),
    await blankPage2.metadata()
  )

  const { ballot, metadata } = await interpreter.interpretBallot(
    await filledInPage1.imageData()
  )
  expect(ballot.votes).toMatchInlineSnapshot(`
    Object {
      "dallas-county-sheriff": Array [
        Object {
          "id": "chad-prda",
          "name": "Chad Prda",
          "partyId": "3",
        },
      ],
      "dallas-county-tax-assessor": Array [
        Object {
          "id": "john-ames",
          "incumbent": true,
          "name": "John Ames",
          "partyId": "2",
        },
      ],
      "texas-house-district-111": Array [
        Object {
          "id": "__write-in",
          "isWriteIn": true,
          "name": "Write-In",
        },
      ],
      "texas-sc-judge-place-6": Array [
        Object {
          "id": "jane-bland",
          "incumbent": true,
          "name": "Jane Bland",
          "partyId": "3",
        },
      ],
      "us-house-district-30": Array [
        Object {
          "id": "eddie-bernice-johnson",
          "incumbent": true,
          "name": "Eddie Bernice Johnson",
          "partyId": "2",
        },
      ],
      "us-senate": Array [
        Object {
          "id": "tim-smith",
          "name": "Tim Smith",
          "partyId": "6",
        },
      ],
    }
  `)
<<<<<<< HEAD
})

test('regression: page outline', async () => {
  const interpreter = new Interpreter(election)

  await interpreter.addTemplate(
    await blankPage1.imageData(),
    await blankPage1.metadata()
  )
  await interpreter.addTemplate(
    await blankPage2.imageData(),
    await blankPage2.metadata()
  )

  const { ballot } = await interpreter.interpretBallot(
    await partialBorderPage2.imageData()
  )
  expect(ballot.votes).toMatchInlineSnapshot(`
    Object {
      "dallas-county-commissioners-court-pct-3": Array [
        Object {
          "id": "andrew-jewell",
          "name": "Andrew Jewell",
          "partyId": "7",
        },
      ],
      "dallas-county-proposition-r": "no",
    }
  `)
=======

  const {
    ballot: { votes: votesWithFlipped },
  } = await interpreter.interpretBallot(
    await filledInPage1.imageData({ flipped: true }),
    metadata,
    { flipped: true }
  )

  expect(votesWithFlipped).toEqual(ballot.votes)
>>>>>>> 54857238
})<|MERGE_RESOLUTION|>--- conflicted
+++ resolved
@@ -2095,7 +2095,16 @@
       ],
     }
   `)
-<<<<<<< HEAD
+
+  const {
+    ballot: { votes: votesWithFlipped },
+  } = await interpreter.interpretBallot(
+    await filledInPage1.imageData({ flipped: true }),
+    metadata,
+    { flipped: true }
+  )
+
+  expect(votesWithFlipped).toEqual(ballot.votes)
 })
 
 test('regression: page outline', async () => {
@@ -2125,16 +2134,4 @@
       "dallas-county-proposition-r": "no",
     }
   `)
-=======
-
-  const {
-    ballot: { votes: votesWithFlipped },
-  } = await interpreter.interpretBallot(
-    await filledInPage1.imageData({ flipped: true }),
-    metadata,
-    { flipped: true }
-  )
-
-  expect(votesWithFlipped).toEqual(ballot.votes)
->>>>>>> 54857238
 })